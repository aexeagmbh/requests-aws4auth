--- conflicted
+++ resolved
@@ -149,15 +149,9 @@
             content_hash = hashlib.sha256(b'')
 
         req.headers['x-amz-content-sha256'] = content_hash.hexdigest()
-<<<<<<< HEAD
-
-        if 'x-amz-date' not in req.headers:
-            timestamp = datetime.utcnow().strftime('%Y%m%dT%H%M%SZ')
-=======
         now = datetime.utcnow()
         if 'x-amz-date' not in req.headers:
             timestamp = now.strftime('%Y%m%dT%H%M%SZ')
->>>>>>> a449bbc6
             req.headers['x-amz-date'] = timestamp
         result = self.get_canonical_headers(req, self.include_hdrs)
         cano_headers, signed_headers = result
